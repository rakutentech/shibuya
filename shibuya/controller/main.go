--- conflicted
+++ resolved
@@ -16,7 +16,6 @@
 )
 
 type Controller struct {
-<<<<<<< HEAD
 	LabelStore         sync.Map
 	StatusStore        sync.Map
 	ApiNewClients      chan *ApiMetricStream
@@ -30,16 +29,6 @@
 	schedulerKind      string
 	Scheduler          scheduler.EngineScheduler
 	sc                 config.ShibuyaConfig
-=======
-	readingEngineRecords   sync.Map
-	ApiNewClients          chan *ApiMetricStream
-	ApiClosingClients      chan *ApiMetricStream
-	filePath               string
-	httpClient             *http.Client
-	schedulerKind          string
-	Scheduler              scheduler.EngineScheduler
-	clientStreamingWorkers int
->>>>>>> 59fc4462
 }
 
 func NewController(sc config.ShibuyaConfig) *Controller {
@@ -48,12 +37,11 @@
 		httpClient: &http.Client{
 			Timeout: 30 * time.Second,
 		},
-		ApiClosingClients:      make(chan *ApiMetricStream),
-		ApiNewClients:          make(chan *ApiMetricStream),
-		clientStreamingWorkers: 5,
+		ApiClosingClients: make(chan *ApiMetricStream),
+		ApiNewClients:     make(chan *ApiMetricStream),
 	}
 	c.schedulerKind = sc.ExecutorConfig.Cluster.Kind
-	c.Scheduler = scheduler.NewEngineScheduler(sc.ExecutorConfig.Cluster)
+	c.Scheduler = scheduler.NewEngineScheduler(sc.ExecutorConfig)
 	return c
 }
 
